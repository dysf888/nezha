package main

import (
	"os"
	"context"
	"fmt"
	"log"
	"net"
	"net/http"
	"strings"
	"time"
	_ "time/tzdata"

	"github.com/ory/graceful"
	flag "github.com/spf13/pflag"
	"golang.org/x/crypto/bcrypt"
	"golang.org/x/net/http2"
	"golang.org/x/net/http2/h2c"

	"github.com/naiba/nezha/cmd/dashboard/controller"
	"github.com/naiba/nezha/cmd/dashboard/rpc"
	"github.com/naiba/nezha/model"
	"github.com/naiba/nezha/proto"
	"github.com/naiba/nezha/service/singleton"
)

type DashboardCliParam struct {
	Version          bool   // 当前版本号
	ConfigFile       string // 配置文件路径
	DatebaseLocation string // Sqlite3 数据库文件路径
}

var (
	dashboardCliParam DashboardCliParam
)

func init() {
	flag.CommandLine.ParseErrorsWhitelist.UnknownFlags = true
	flag.BoolVarP(&dashboardCliParam.Version, "version", "v", false, "查看当前版本号")
	flag.StringVarP(&dashboardCliParam.ConfigFile, "config", "c", "data/config.yaml", "配置文件路径")
	flag.StringVar(&dashboardCliParam.DatebaseLocation, "db", "data/sqlite.db", "Sqlite3数据库文件路径")
	flag.Parse()
<<<<<<< HEAD

	// 初始化 dao 包
	singleton.InitConfigFromPath(dashboardCliParam.ConfigFile)
	singleton.InitTimezoneAndCache()
	singleton.InitDBFromPath(dashboardCliParam.DatebaseLocation)
	initSystem()
=======
>>>>>>> 45b0f1ed
}

func initSystem() {
	// 初始化管理员账户
	var usersCount int64
	if err := singleton.DB.Model(&model.User{}).Count(&usersCount).Error; err != nil {
		panic(err)
	}
	if usersCount == 0 {
		hash, err := bcrypt.GenerateFromPassword([]byte("admin"), bcrypt.DefaultCost)
		if err != nil {
			panic(err)
		}
		admin := model.User{
			Username: "admin",
			Password: string(hash),
		}
		if err := singleton.DB.Create(&admin).Error; err != nil {
			panic(err)
		}
	}

	// 启动 singleton 包下的所有服务
	singleton.LoadSingleton()

	// 每天的3:30 对 监控记录 和 流量记录 进行清理
	if _, err := singleton.Cron.AddFunc("0 30 3 * * *", singleton.CleanServiceHistory); err != nil {
		panic(err)
	}

	// 每小时对流量记录进行打点
	if _, err := singleton.Cron.AddFunc("0 0 * * * *", singleton.RecordTransferHourlyUsage); err != nil {
		panic(err)
	}
}

// @title           Nezha Monitoring API
// @version         1.0
// @description     Nezha Monitoring API
// @termsOfService  http://nezhahq.github.io

// @contact.name   API Support
// @contact.url    http://nezhahq.github.io
// @contact.email  hi@nai.ba

// @license.name  Apache 2.0
// @license.url   http://www.apache.org/licenses/LICENSE-2.0.html

// @host      localhost:8008
// @BasePath  /api/v1

// @securityDefinitions.apikey  BearerAuth
// @in header
// @name Authorization

// @externalDocs.description  OpenAPI
// @externalDocs.url          https://swagger.io/resources/open-api/
func main() {
	if dashboardCliParam.Version {
		fmt.Println(singleton.Version)
		os.Exit(0)
	}

<<<<<<< HEAD
	l, err := net.Listen("tcp", fmt.Sprintf(":%d", singleton.Conf.ListenPort))
	if err != nil {
		log.Fatal(err)
	}

	singleton.CleanServiceHistory()
	serviceSentinelDispatchBus := make(chan model.Service) // 用于传递服务监控任务信息的channel
=======
	// 初始化 dao 包
	singleton.InitConfigFromPath(dashboardCliParam.ConfigFile)
	singleton.InitTimezoneAndCache()
	singleton.InitDBFromPath(dashboardCliParam.DatebaseLocation)
	singleton.InitLocalizer()
	initSystem()

	// TODO 使用 cmux 在同一端口服务 HTTP 和 gRPC
	singleton.CleanMonitorHistory()
	go rpc.ServeRPC(singleton.Conf.GRPCPort)
	serviceSentinelDispatchBus := make(chan model.Monitor) // 用于传递服务监控任务信息的channel
>>>>>>> 45b0f1ed
	go rpc.DispatchTask(serviceSentinelDispatchBus)
	go rpc.DispatchKeepalive()
	go singleton.AlertSentinelStart()
	singleton.NewServiceSentinel(serviceSentinelDispatchBus)

	grpcHandler := rpc.ServeRPC()
	httpHandler := controller.ServeWeb()

	muxHandler := newHTTPandGRPCMux(httpHandler, grpcHandler)
	http2Server := &http2.Server{}
	muxServer := &http.Server{Handler: h2c.NewHandler(muxHandler, http2Server), ReadHeaderTimeout: time.Second * 5}

	go dispatchReportInfoTask()

	if err := graceful.Graceful(func() error {
		log.Println("NEZHA>> Dashboard::START", singleton.Conf.ListenPort)
		return muxServer.Serve(l)
	}, func(c context.Context) error {
		log.Println("NEZHA>> Graceful::START")
		singleton.RecordTransferHourlyUsage()
		log.Println("NEZHA>> Graceful::END")
		return muxServer.Shutdown(c)
	}); err != nil {
		log.Printf("NEZHA>> ERROR: %v", err)
	}
}

func dispatchReportInfoTask() {
	time.Sleep(time.Second * 15)
	singleton.ServerLock.RLock()
	defer singleton.ServerLock.RUnlock()
	for _, server := range singleton.ServerList {
		if server == nil || server.TaskStream == nil {
			continue
		}
		server.TaskStream.Send(&proto.Task{
			Type: model.TaskTypeReportHostInfo,
			Data: "",
		})
	}
}

func newHTTPandGRPCMux(httpHandler http.Handler, grpcHandler http.Handler) http.Handler {
	return http.HandlerFunc(func(w http.ResponseWriter, r *http.Request) {
		natConfig := singleton.GetNATConfigByDomain(r.Host)
		if natConfig != nil {
			rpc.ServeNAT(w, r, natConfig)
			return
		}
		if r.ProtoMajor == 2 && r.Header.Get("Content-Type") == "application/grpc" &&
			strings.HasPrefix(r.URL.Path, "/"+proto.NezhaService_ServiceDesc.ServiceName) {
			grpcHandler.ServeHTTP(w, r)
			return
		}
		httpHandler.ServeHTTP(w, r)
	})
}<|MERGE_RESOLUTION|>--- conflicted
+++ resolved
@@ -1,12 +1,12 @@
 package main
 
 import (
-	"os"
 	"context"
 	"fmt"
 	"log"
 	"net"
 	"net/http"
+	"os"
 	"strings"
 	"time"
 	_ "time/tzdata"
@@ -33,23 +33,6 @@
 var (
 	dashboardCliParam DashboardCliParam
 )
-
-func init() {
-	flag.CommandLine.ParseErrorsWhitelist.UnknownFlags = true
-	flag.BoolVarP(&dashboardCliParam.Version, "version", "v", false, "查看当前版本号")
-	flag.StringVarP(&dashboardCliParam.ConfigFile, "config", "c", "data/config.yaml", "配置文件路径")
-	flag.StringVar(&dashboardCliParam.DatebaseLocation, "db", "data/sqlite.db", "Sqlite3数据库文件路径")
-	flag.Parse()
-<<<<<<< HEAD
-
-	// 初始化 dao 包
-	singleton.InitConfigFromPath(dashboardCliParam.ConfigFile)
-	singleton.InitTimezoneAndCache()
-	singleton.InitDBFromPath(dashboardCliParam.DatebaseLocation)
-	initSystem()
-=======
->>>>>>> 45b0f1ed
-}
 
 func initSystem() {
 	// 初始化管理员账户
@@ -107,12 +90,23 @@
 // @externalDocs.description  OpenAPI
 // @externalDocs.url          https://swagger.io/resources/open-api/
 func main() {
+	flag.CommandLine.ParseErrorsWhitelist.UnknownFlags = true
+	flag.BoolVarP(&dashboardCliParam.Version, "version", "v", false, "查看当前版本号")
+	flag.StringVarP(&dashboardCliParam.ConfigFile, "config", "c", "data/config.yaml", "配置文件路径")
+	flag.StringVar(&dashboardCliParam.DatebaseLocation, "db", "data/sqlite.db", "Sqlite3数据库文件路径")
+	flag.Parse()
+
 	if dashboardCliParam.Version {
 		fmt.Println(singleton.Version)
 		os.Exit(0)
 	}
 
-<<<<<<< HEAD
+	// 初始化 dao 包
+	singleton.InitConfigFromPath(dashboardCliParam.ConfigFile)
+	singleton.InitTimezoneAndCache()
+	singleton.InitDBFromPath(dashboardCliParam.DatebaseLocation)
+	initSystem()
+
 	l, err := net.Listen("tcp", fmt.Sprintf(":%d", singleton.Conf.ListenPort))
 	if err != nil {
 		log.Fatal(err)
@@ -120,19 +114,6 @@
 
 	singleton.CleanServiceHistory()
 	serviceSentinelDispatchBus := make(chan model.Service) // 用于传递服务监控任务信息的channel
-=======
-	// 初始化 dao 包
-	singleton.InitConfigFromPath(dashboardCliParam.ConfigFile)
-	singleton.InitTimezoneAndCache()
-	singleton.InitDBFromPath(dashboardCliParam.DatebaseLocation)
-	singleton.InitLocalizer()
-	initSystem()
-
-	// TODO 使用 cmux 在同一端口服务 HTTP 和 gRPC
-	singleton.CleanMonitorHistory()
-	go rpc.ServeRPC(singleton.Conf.GRPCPort)
-	serviceSentinelDispatchBus := make(chan model.Monitor) // 用于传递服务监控任务信息的channel
->>>>>>> 45b0f1ed
 	go rpc.DispatchTask(serviceSentinelDispatchBus)
 	go rpc.DispatchKeepalive()
 	go singleton.AlertSentinelStart()
