--- conflicted
+++ resolved
@@ -25,12 +25,6 @@
 		return 0, status.Errorf(codes.Unauthenticated, "获取 metaData 失败")
 	}
 
-<<<<<<< HEAD
-=======
-	//realIp := ctx.Value(model.CtxKeyRealIP{})
-	//log.Printf("bingo rpc realIp: %s, metadata: %v", realIp, md)
-
->>>>>>> fc98c091
 	var clientSecret string
 	if value, ok := md["client_secret"]; ok {
 		clientSecret = value[0]
